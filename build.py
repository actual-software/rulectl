#!/usr/bin/env python3
"""
Build script to create standalone executables using PyInstaller.
"""

import os
import sys
import platform
import PyInstaller.__main__
import shutil
from pathlib import Path
try:
    from baml_init import generate_baml
except ImportError:
    print("Warning: Could not import baml_init module")
    generate_baml = None

def clean_build_dirs():
    """Clean up build directories before building."""
    dirs_to_clean = ['build', 'dist']
    for dir_name in dirs_to_clean:
        if os.path.exists(dir_name):
            shutil.rmtree(dir_name)
            print(f"Cleaned {dir_name}/")

def build_executable():
    """Build the standalone executable."""
    import subprocess
    import logging
    
    # Set environment variables for build
    os.environ["BAML_LOG"] = "OFF"
    os.environ["RULES_ENGINE_BUILD"] = "1"  # Indicate we're in build mode
    
    # Determine the executable name based on platform
    if platform.system() == "Windows":
        exe_name = "rulectl.exe"
    else:
        exe_name = "rulectl"

    # PyInstaller arguments
    args = [
<<<<<<< HEAD
        sys.executable, '-m', 'PyInstaller',
        'rules_engine/cli.py',  # Your entry point
=======
        'rulectl/cli.py',  # Your entry point
>>>>>>> f26f7269
        '--name=%s' % exe_name,
        '--onefile',  # Create a single executable
        '--clean',  # Clean PyInstaller cache
        '--hidden-import=click',  # Ensure click is included
        '--hidden-import=dotenv',
        '--hidden-import=baml_client',  # BAML client for API calls
        '--hidden-import=baml_client.async_client',
        '--hidden-import=baml_client.sync_client', 
        '--hidden-import=baml_client.types',
        '--hidden-import=baml_client.runtime',
        '--hidden-import=baml_client.tracing',
        '--hidden-import=baml_py',  # Core BAML package
        '--hidden-import=baml_py.internal_monkeypatch',  # Fix for missing internal module
        '--collect-submodules=baml_py',  # Include all baml_py submodules
        '--hidden-import=pathspec',
        '--hidden-import=importlib.metadata',  # Modern replacement for pkg_resources
        '--hidden-import=typing_extensions',  # Fix for Pydantic compatibility
        '--hidden-import=pydantic',
        '--hidden-import=pydantic_core',
        '--noconfirm',  # Replace output directory without asking
        '--paths=.',  # Add current directory to Python path
        '--additional-hooks-dir=.',  # Look for hooks in current directory
        '--collect-submodules=rulectl',  # Include all submodules
        '--runtime-hook=suppress_warnings.py',  # Add warning suppression
        '--add-data=baml_client:baml_client',  # Include pre-generated BAML client
        '--add-data=config:config',  # Include configuration files (model pricing, etc.)
        '--log-level=WARN',  # Only show warnings and errors from PyInstaller
    ]

    # Add platform-specific options
    if platform.system() == "Darwin":  # macOS
        args.extend([
            '--codesign-identity=',  # Skip code signing
            '--osx-bundle-identifier=dev.rulectl.cli'  # Add bundle identifier
        ])

    print("🔨 Building executable (this may take a minute)...")
    
    # Check if we should show debug output
    debug_mode = os.environ.get('BUILD_DEBUG', '').lower() in ['1', 'true', 'yes']
    
    try:
        if debug_mode:
            print("📋 Debug mode enabled. Showing full PyInstaller output...")
            result = subprocess.run(args, check=True)
        else:
            # Run PyInstaller and capture output
            result = subprocess.run(args, check=True, capture_output=True, text=True)
            
            # Only show errors if they occur
            if result.stderr and 'ERROR' in result.stderr:
                print("⚠️  Build warnings/errors:")
                for line in result.stderr.split('\n'):
                    if 'ERROR' in line or 'WARNING' in line:
                        print(f"  {line}")
            
            # Show a simple progress indicator
            print("  📦 Packaging application...")
            print("  🔗 Bundling dependencies...")
            print("  ✨ Creating standalone executable...")
    except subprocess.CalledProcessError as e:
        print("❌ Build failed!")
        if not debug_mode:
            print("\nRun with BUILD_DEBUG=1 to see detailed output:")
            print("  BUILD_DEBUG=1 python build.py")
        if e.stderr:
            print("\nError output:")
            print(e.stderr)
        return False
    
    # Get the path to the created executable
    dist_dir = Path("dist")
    exe_path = dist_dir / exe_name
    
    if exe_path.exists():
        print(f"\n✅ Build successful! Executable created at: {exe_path.absolute()}")
        print("\nTo run the executable:")
        if platform.system() == "Windows":
            print(f"  {exe_path.absolute()}")
        else:
            print(f"  {exe_path.absolute()}")
            
        # Make the file executable on Unix systems
        if platform.system() != "Windows":
            exe_path.chmod(exe_path.stat().st_mode | 0o755)
            print("\nMade executable with chmod +x")
    else:
        print("\n❌ Build failed! Executable not found.")
        return False

    return True

def fix_dependencies():
    """Fix dependency issues before building."""
    print("🔧 Checking and fixing dependencies...")
    try:
        import subprocess
        result = subprocess.run([
            sys.executable, "fix_dependencies.py"
        ], check=True, capture_output=True, text=True)
        print("✅ Dependencies verified")
        return True
    except subprocess.CalledProcessError as e:
        print(f"❌ Dependency fix failed: {e.stderr}")
        return False
    except Exception as e:
        print(f"⚠️  Could not run dependency fix: {e}")
        print("Continuing build anyway...")
        return True

def run_baml_generation():
    """Run BAML generation before building."""
    if generate_baml is None:
        print("⚠️  BAML generation not available. Please ensure baml_init.py is present.")
        return True  # Continue with build anyway
    
    debug_mode = os.environ.get('BUILD_DEBUG', '').lower() in ['1', 'true', 'yes']
    if not debug_mode:
        print("🔧 Generating BAML client...")
    else:
        print("🔧 Running BAML generation...")
    
    success = generate_baml(verbose=True)
    if not success:
        print("❌ BAML generation failed")
    return success

def main():
    """Main build function."""
    print("🚀 Starting build process...")
    
    # Fix dependencies first
    if not fix_dependencies():
        print("💥 Dependency issues detected. Please run 'python fix_dependencies.py' first.")
        exit(1)
    
    # Run BAML generation
    if not run_baml_generation():
        print("💥 BAML generation failed. Please run 'python baml_init.py' manually.")
        exit(1)
    
    # Clean up previous builds
    clean_build_dirs()
    
    # Build the executable
    success = build_executable()
    
    if success:
        print("\n📦 Build process complete!")
        # Only show distribution instructions if not running from installer
        if not os.environ.get('RULES_ENGINE_INSTALLER'):
            print("\nTo distribute the executable:")
            print(f"1. Copy the executable from {Path('dist').absolute()}")
            print("2. The executable is self-contained and can run directly")
            print("3. No Python installation required on the target machine")
    else:
        print("\n💥 Build process failed!")
        exit(1)

if __name__ == "__main__":
    main() <|MERGE_RESOLUTION|>--- conflicted
+++ resolved
@@ -40,12 +40,8 @@
 
     # PyInstaller arguments
     args = [
-<<<<<<< HEAD
         sys.executable, '-m', 'PyInstaller',
-        'rules_engine/cli.py',  # Your entry point
-=======
         'rulectl/cli.py',  # Your entry point
->>>>>>> f26f7269
         '--name=%s' % exe_name,
         '--onefile',  # Create a single executable
         '--clean',  # Clean PyInstaller cache
